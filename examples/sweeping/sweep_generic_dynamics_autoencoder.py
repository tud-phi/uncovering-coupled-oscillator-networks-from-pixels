import os

# restrict to using one GPU
os.environ["CUDA_VISIBLE_DEVICES"] = "0"


from datetime import datetime
import dill
import flax.linen as nn
import jax

# jax.config.update("jax_platforms", "cpu")  # set default device to 'cpu'
jax.config.update("jax_enable_x64", True)
from jax import random
import jax.numpy as jnp
import jsrm
import numpy as onp
from pathlib import Path
import tensorflow as tf

from src.models.autoencoders import Autoencoder, VAE
from src.models.discrete_forward_dynamics import (
    DiscreteConIaeCfaDynamics,
    DiscreteCornn,
    DiscreteLssDynamics,
    DiscreteMambaDynamics,
    DiscreteMlpDynamics,
    DiscreteRnnDynamics,
)
from src.models.neural_odes import (
    ConOde,
    ConIaeOde,
    CornnOde,
    LnnOde,
    LinearStateSpaceOde,
    MambaOde,
    MlpOde,
)
from src.models.dynamics_autoencoder import DynamicsAutoencoder
from src.tasks import dynamics_autoencoder
from src.training.dataset_utils import load_dataset, load_dummy_neural_network_input
from src.training.loops import run_eval, run_training
from src.training.train_state_utils import (
    count_number_of_trainable_params,
    restore_train_state,
)


def concat_or_none(x, y, **kwargs):
    if x is None:
        return y
    return onp.concatenate([x, y], **kwargs)


# prevent tensorflow from loading everything onto the GPU, as we don't have enough memory for that
tf.config.experimental.set_visible_devices([], "GPU")

# set sweep settings
# set the range of latent dimensions
n_z_range = onp.arange(1, 32, step=2)
# set the range of random seeds
seed_range = onp.array([0, 1, 2])

# set the system type in [
# "cc", "cs", "pcc_ns-2",
# "mass_spring_friction", "pendulum_friction", "double_pendulum_friction",
# "single_pendulum"]
system_type = "pcc_ns-2"
long_horizon_dataset = True
ae_type = "beta_vae"  # "None", "beta_vae", "wae"
""" dynamics_model_name in [
    "node-general-mlp", "node-mechanical-mlp", "node-mechanical-mlp-s",
    "node-cornn", "node-con", "node-w-con", "node-con-iae",  "node-con-iae-s", "node-dcon", "node-lnn",
    "node-hippo-lss", "node-mamba",
    "discrete-mlp", "discrete-elman-rnn", "discrete-gru-rnn", "discrete-general-lss", "discrete-hippo-lss", "discrete-mamba",
    "ar-con-iae-cfa", "ar-elman-rnn", "ar-gru-rnn", "ar-cornn"
]
"""
dynamics_model_name = "node-con-iae"
# simulation time step
if system_type in ["cc", "cs", "pcc_ns-2", "pcc_ns-3", "pcc_ns-4"]:
    sim_dt = 1e-2
elif system_type in [
    "single_pendulum",
    "double_pendulum",
    "mass_spring_friction",
    "pendulum_friction",
    "double_pendulum_friction",
]:
    sim_dt = 2.5e-2
else:
    raise ValueError(f"Unknown system_type: {system_type}")

batch_size = 80
num_epochs = 50
warmup_epochs = 5
start_time_idx = 1
num_past_timesteps = 2

latent_velocity_source = "image-space-finite-differences"
num_mlp_layers, mlp_hidden_dim, mlp_nonlinearity_name = 4, 20, "leaky_relu"
cornn_gamma, cornn_epsilon = 1.0, 1.0
lnn_learn_dissipation = True
diag_shift, diag_eps = 1e-6, 2e-6


assert long_horizon_dataset, "Only long horizon datasets are supported."
assert ae_type == "beta_vae", "Only beta_vae is supported."

match system_type:
    case "cs":
        match dynamics_model_name:
            case "node-general-mlp" | "node-general-mlp-s":
                # optimized for n_z=12
                base_lr = 0.00876101681360705
                loss_weights = dict(
                    mse_z=0.24637562277265898,
                    mse_rec_static=1.0,
                    mse_rec_dynamic=87.35031665814813,
                    beta=0.0006062384910441915,
                )
                weight_decay = 3.9597147111138965e-05
                if dynamics_model_name == "node-general-mlp-s":
                    num_mlp_layers, mlp_hidden_dim = 2, 12
                else:
                    num_mlp_layers, mlp_hidden_dim = 5, 30
                mlp_nonlinearity_name = "softplus"
            case "node-mechanical-mlp" | "node-mechanical-mlp-s":
                # optimized for n_z=12
                base_lr = 0.005698252456039503
                loss_weights = dict(
                    mse_z=0.185058657945758,
                    mse_rec_static=1.0,
                    mse_rec_dynamic=24.66556644239504,
                    beta=0.0003754713308144261,
                )
                weight_decay = 8.491179551549292e-06
                if dynamics_model_name == "node-mechanical-mlp-s":
                    num_mlp_layers, mlp_hidden_dim = 2, 12
                else:
                    num_mlp_layers, mlp_hidden_dim = 5, 30
                mlp_nonlinearity_name = "tanh"
            case "node-con-iae" | "node-con-iae-s":
                # optimized for n_z=12
                base_lr = 0.0132475538170814
                loss_weights = dict(
                    mse_z=0.20406939884429706,
                    mse_rec_static=1.0,
                    mse_rec_dynamic=60.421163619903474,
                    beta=0.00019690018264350686,
                    mse_tau_rec=1e1,
                )
                weight_decay = 2.215820759288193e-05
                if dynamics_model_name == "node-con-iae-s":
                    num_mlp_layers, mlp_hidden_dim = 2, 12
                else:
                    num_mlp_layers, mlp_hidden_dim = 5, 30
            case "ar-con-iae-cfa":
                # optimized for n_z=12
                base_lr = 0.01082596684679984
                loss_weights = dict(
                    mse_z=0.19775278538920418,
                    mse_rec_static=1.0,
                    mse_rec_dynamic=75.17041375999705,
                    beta=0.00019171408190837293,
                    mse_tau_rec=1e1,
                )
                weight_decay = 4.957164364541807e-05
                num_mlp_layers, mlp_hidden_dim = 5, 30
            case "ar-elman-rnn":
                # optimized for n_z=12
                base_lr = 0.010584414607144491
                loss_weights = dict(
                    mse_z=0.47946086114101605,
                    mse_rec_static=1.0,
                    mse_rec_dynamic=30.23599724529981,
                    beta=0.0006044356658904357,
                )
                weight_decay = 2.8561405134373477e-05
            case "ar-gru-rnn":
                # optimized for n_z=12
                base_lr = 0.01659248975820467
                loss_weights = dict(
                    mse_z=0.4542033795488454,
                    mse_rec_static=1.0,
                    mse_rec_dynamic=1.1003672840517102,
                    beta=0.00018196259604448875,
                )
                weight_decay = 8.527055579079863e-06
            case "ar-cornn":
                # optimized for n_z=12
                base_lr = 0.007011746009022523
                loss_weights = dict(
                    mse_z=0.11121798647531202,
                    mse_rec_static=1.0,
                    mse_rec_dynamic=31.902035052144733,
                    beta=0.00014280447166145535,
                )
                weight_decay = 1.6883292308223353e-05
                cornn_gamma, cornn_epsilon = 0.01203854209212066, 0.12603002603875063
            case _:
                raise NotImplementedError(
                    f"{system_type} with dynamics_model_name '{dynamics_model_name}' not implemented yet."
                )
    case "pcc_ns-2":
        match dynamics_model_name:
            case "node-general-mlp" | "node-general-mlp-s":
                # optimized for "node-general-mlp at n_z=8
                base_lr = 0.014939778657771675
                loss_weights = dict(
                    mse_z=0.11585323330519746,
                    mse_rec_static=1.0,
                    mse_rec_dynamic=1.0855655639592068,
                    beta=0.00010190409372368565,
                )
                weight_decay = 6.3092347119914266e-6
                if dynamics_model_name == "node-general-mlp-s":
                    num_mlp_layers, mlp_hidden_dim = 2, 12
                else:
                    num_mlp_layers, mlp_hidden_dim = 5, 30
                mlp_nonlinearity_name = "tanh"
            case "node-mechanical-mlp" | "node-mechanical-mlp-s":
                # optimized for n_z=8
                base_lr = 0.007137268676917664
                loss_weights = dict(
                    mse_z=0.17701201082200202,
                    mse_rec_static=1.0,
                    mse_rec_dynamic=50.808302047597074,
                    beta=0.002678889167847793,
                )
                weight_decay = 4.5818408762378344e-05
                """
                originally tuned for
                num_mlp_layers, mlp_hidden_dim = 5, 21
                mlp_nonlinearity_name = "tanh"
                """
                if dynamics_model_name == "node-mechanical-mlp-s":
                    num_mlp_layers, mlp_hidden_dim = 2, 12
                else:
                    num_mlp_layers, mlp_hidden_dim = 5, 30
                mlp_nonlinearity_name = "tanh"
            case "node-w-con":
                # optimized for n_z=32
                base_lr = 0.009793849772267547
                loss_weights = dict(
                    mse_z=0.40568126085978073,
                    mse_rec_static=1.0,
                    mse_rec_dynamic=64.68788840647458,
                    beta=0.0002437097576124702,
                )
                weight_decay = 1.3691415073322272e-05
            case "node-con-iae" | "node-con-iae-s":
                # optimized for n_z=8
                base_lr = 0.018486990918444367
                loss_weights = dict(
                    mse_z=0.3733687489479885,
                    mse_rec_static=1.0,
                    mse_rec_dynamic=83.7248326772002,
                    beta=0.00020068384639167935,
                    mse_tau_rec=5e1,
                )
                weight_decay = 5.5340117045438595e-06
                if dynamics_model_name == "node-con-iae-s":
                    num_mlp_layers, mlp_hidden_dim = 2, 12
                else:
                    num_mlp_layers, mlp_hidden_dim = 5, 30
            case "ar-con-iae-cfa":
                # optimized for n_z=8
                base_lr = 0.018088317332901616
                loss_weights = dict(
                    mse_z=0.10824911140537369,
                    mse_rec_static=1.0,
                    mse_rec_dynamic=80.45564515992584,
                    beta=0.00010659152931072577,
                    mse_tau_rec=1e1,
                )
                weight_decay = 2.6404635847920316e-05
                num_mlp_layers, mlp_hidden_dim = 5, 30
            case "ar-elman-rnn":
                # optimized for n_z=8
                base_lr = 0.007657437611794232
                loss_weights = dict(
                    mse_z=0.1842314509146704,
                    mse_rec_static=1.0,
                    mse_rec_dynamic=81.49655648203793,
                    beta=0.00035525861444533717,
                )
                weight_decay = 1.7957485073520818e-05
            case "ar-gru-rnn":
                # optimized for n_z=8
                base_lr = 0.018086259222854423
                loss_weights = dict(
                    mse_z=0.4869102462993362,
                    mse_rec_static=1.0,
                    mse_rec_dynamic=4.076717892106955,
                    beta=0.00015467929625107515,
                )
                weight_decay = 2.655293203579677e-05
            case _:
                raise NotImplementedError(
                    f"{system_type} with dynamics_model_name '{dynamics_model_name}' not implemented yet."
                )

    case "pcc_ns-3":
        match dynamics_model_name:
            case "node-general-mlp" | "node-general-mlp-s":
                # Attention: not tuned yet
                base_lr = 0.014939778657771675
                loss_weights = dict(
                    mse_z=0.11585323330519746,
                    mse_rec_static=1.0,
                    mse_rec_dynamic=1.0855655639592068,
                    beta=0.00010190409372368565,
                )
                weight_decay = 6.3092347119914266e-6
                if dynamics_model_name == "node-general-mlp-s":
                    num_mlp_layers, mlp_hidden_dim = 2, 12
                else:
                    num_mlp_layers, mlp_hidden_dim = 5, 30
                mlp_nonlinearity_name = "tanh"
            case "node-mechanical-mlp" | "node-mechanical-mlp-s":
                # optimized for n_z=12
                base_lr = 0.005176340429875837
                loss_weights = dict(
                    mse_z=0.31615198615315904,
                    mse_rec_static=1.0,
                    mse_rec_dynamic=16.051911333587626,
                    beta=0.00026524963767594775,
                )
                weight_decay = 1.7532877050933287e-05
                """
                originally tuned for
                num_mlp_layers, mlp_hidden_dim = 5, 21
                mlp_nonlinearity_name = "tanh"
                """
                if dynamics_model_name == "node-mechanical-mlp-s":
                    num_mlp_layers, mlp_hidden_dim = 2, 12
                else:
                    num_mlp_layers, mlp_hidden_dim = 5, 30
                mlp_nonlinearity_name = "tanh"
            case "node-con-iae" | "node-con-iae-s":
                # optimized for n_z=12
                base_lr = 0.013302787022802609
                loss_weights = dict(
                    mse_z=0.16836357054074094,
                    mse_rec_static=1.0,
                    mse_rec_dynamic=14.471439878058165,
                    beta=0.0003269794498651636,
                    mse_tau_rec=5e1,
                )
                weight_decay = 1.220378359816519e-05
                if dynamics_model_name == "node-con-iae-s":
                    num_mlp_layers, mlp_hidden_dim = 2, 12
                else:
                    num_mlp_layers, mlp_hidden_dim = 5, 30
            case "ar-con-iae-cfa":
                # optimized for n_z=12
                base_lr = 0.014307900347859871
                loss_weights = dict(
                    mse_z=0.221692435490366,
                    mse_rec_static=1.0,
                    mse_rec_dynamic=66.59826720119248,
                    beta=0.00018829492150535288,
                    mse_tau_rec=1e1,
                )
                weight_decay = 1.3789165265791588e-05
                num_mlp_layers, mlp_hidden_dim = 5, 30
            case "ar-elman-rnn":
                # optimized for n_z=12
                base_lr = 0.002017289539796043
                loss_weights = dict(
                    mse_z=0.23962047984932014,
                    mse_rec_static=1.0,
                    mse_rec_dynamic=47.06787693448245,
                    beta=0.0001431412891866957,
                )
                weight_decay = 2.3556923826384874e-05
            case "ar-gru-rnn":
                # optimized for n_z=12
                base_lr = 0.010271074784281832
                loss_weights = dict(
                    mse_z=0.3302330270492981,
                    mse_rec_static=1.0,
                    mse_rec_dynamic=91.12332977794878,
                    beta=0.0006241137175631403,
                )
                weight_decay = 2.6275213514548362e-05
            case "ar-cornn":
                # (quickly) optimized for n_z=12
                base_lr = 0.019118172838275722
                loss_weights = dict(
                    mse_z=0.17870826226404796,
                    mse_rec_static=1.0,
                    mse_rec_dynamic=2.0483346931163813,
                    beta=0.00010138356977635644,
                )
                weight_decay = 1.9895341543311274e-05
                cornn_gamma, cornn_epsilon = 94.26788377109177, 12.930452341269934
            case _:
                raise NotImplementedError(
                    f"{system_type} with dynamics_model_name '{dynamics_model_name}' not implemented yet."
                )
    case "mass_spring_friction":
        batch_size = 30
        num_epochs = 30
        match dynamics_model_name:
            case "node-general-mlp" | "node-general-mlp-s":
                # optimized for "node-general-mlp at n_z=4
                base_lr = 0.008339693008588403
                loss_weights = dict(
                    mse_z=0.24775689453393362,
                    mse_rec_static=1.0,
                    mse_rec_dynamic=1.6087813703182756,
                    beta=0.00029500997565894957,
                )
                weight_decay = 1.540880150677294e-05
                if dynamics_model_name == "node-general-mlp-s":
                    num_mlp_layers, mlp_hidden_dim = 2, 12
                else:
                    num_mlp_layers, mlp_hidden_dim = 5, 30
                mlp_nonlinearity_name = "tanh"
            case "node-mechanical-mlp" | "node-mechanical-mlp-s":
                # optimized for n_z=4
                base_lr = 0.006361540670994402
                loss_weights = dict(
                    mse_z=0.26781601891445145,
                    mse_rec_static=1.0,
                    mse_rec_dynamic=17.134364197119655,
                    beta=0.0004806404295331634,
                )
                weight_decay = 4.3925638476059976e-05
                if dynamics_model_name == "node-mechanical-mlp-s":
                    num_mlp_layers, mlp_hidden_dim = 2, 12
                else:
                    num_mlp_layers, mlp_hidden_dim = 5, 30
                mlp_nonlinearity_name = "tanh"
            case "node-con-iae" | "node-con-iae-s":
                # optimized for n_z=4
                base_lr = 0.0056545951636144485
                loss_weights = dict(
                    mse_z=0.13320385919138733,
                    mse_rec_static=1.0,
                    mse_rec_dynamic=85.20327288600144,
                    beta=0.0001986520795985124,
                    mse_tau_rec=5e1,
                )
                weight_decay = 7.226705864423811e-06
                if dynamics_model_name == "node-con-iae-s":
                    num_mlp_layers, mlp_hidden_dim = 2, 12
                else:
                    num_mlp_layers, mlp_hidden_dim = 5, 30
            case "ar-con-iae-cfa":
                # optimized for n_z=4
                base_lr = 0.008149533701551434
                loss_weights = dict(
                    mse_z=0.2441078460028391,
                    mse_rec_static=1.0,
                    mse_rec_dynamic=53.342183614739334,
                    beta=0.00021457243252725872,
                    mse_tau_rec=1e1,
                )
                weight_decay = 4.642297296907424e-05
                num_mlp_layers, mlp_hidden_dim = 5, 30
            case "ar-elman-rnn":
                # optimized for n_z=4
                base_lr = 0.006923530586011298
                loss_weights = dict(
                    mse_z=0.20223686992178358,
                    mse_rec_static=1.0,
                    mse_rec_dynamic=60.74996073425695,
                    beta=0.0002417917724332947,
                )
                weight_decay = 4.59867549628406e-05
            case "ar-gru-rnn":
                # optimized for n_z=4
                base_lr = 0.019842372307125208
                loss_weights = dict(
                    mse_z=0.16620611214172962,
                    mse_rec_static=1.0,
                    mse_rec_dynamic=3.1512643907782274,
                    beta=0.00023992946888229258,
                )
                weight_decay = 2.0100052551831417e-05
            case "ar-cornn":
                # optimized for n_z=4
                base_lr = 0.013708056733757825
                loss_weights = dict(
                    mse_z=0.10764849491271784,
                    mse_rec_static=1.0,
                    mse_rec_dynamic=41.87535961465608,
                    beta=0.00011207010422006182,
                )
                weight_decay = 5.5064434667621325e-06
                cornn_gamma, cornn_epsilon = 1.237065995901295, 0.02054193941627336
            case _:
                raise NotImplementedError(
                    f"{system_type} with dynamics_model_name '{dynamics_model_name}' not implemented yet."
                )
<<<<<<< HEAD
    case "double_pendulum_friction":
        batch_size = 10
=======
    case "pendulum_friction":
        batch_size = 30
>>>>>>> 180fa164
        num_epochs = 150
        match dynamics_model_name:
            case "node-general-mlp" | "node-general-mlp-s":
                raise NotImplementedError
                # optimized for "node-general-mlp at n_z=4
                base_lr = 0.008339693008588403
                loss_weights = dict(
                    mse_z=0.24775689453393362,
                    mse_rec_static=1.0,
                    mse_rec_dynamic=1.6087813703182756,
                    beta=0.00029500997565894957,
                )
                weight_decay = 1.540880150677294e-05
                if dynamics_model_name == "node-general-mlp-s":
                    num_mlp_layers, mlp_hidden_dim = 2, 12
                else:
                    num_mlp_layers, mlp_hidden_dim = 5, 30
                mlp_nonlinearity_name = "tanh"
            case "node-mechanical-mlp" | "node-mechanical-mlp-s":
                raise NotImplementedError
                # optimized for n_z=4
                base_lr = 0.006361540670994402
                loss_weights = dict(
                    mse_z=0.26781601891445145,
                    mse_rec_static=1.0,
                    mse_rec_dynamic=17.134364197119655,
                    beta=0.0004806404295331634,
                )
                weight_decay = 4.3925638476059976e-05
                if dynamics_model_name == "node-mechanical-mlp-s":
                    num_mlp_layers, mlp_hidden_dim = 2, 12
                else:
                    num_mlp_layers, mlp_hidden_dim = 5, 30
                mlp_nonlinearity_name = "tanh"
            case "node-con-iae" | "node-con-iae-s":
<<<<<<< HEAD
                raise NotImplementedError
                # optimized for n_z=4
                base_lr = 0.0056545951636144485
                loss_weights = dict(
                    # mse_z=0.13320385919138733,
                    mse_z=0.0,
                    mse_rec_static=1.0,
                    # mse_rec_dynamic=85.20327288600144,
                    mse_rec_dynamic=0.0,
                    beta=0.0001986520795985124,
                    mse_tau_rec=5e1,
                )
                weight_decay = 7.226705864423811e-06
=======
                # optimized for n_z=4
                base_lr = 0.011064147131784937
                loss_weights = dict(
                    mse_z=0.32103670208740176,
                    mse_rec_static=1.0,
                    mse_rec_dynamic=96.75643936202472,
                    beta=0.0003362481655813636,
                    mse_tau_rec=5e1,
                )
                weight_decay = 7.422752602130393e-06
>>>>>>> 180fa164
                if dynamics_model_name == "node-con-iae-s":
                    num_mlp_layers, mlp_hidden_dim = 2, 12
                else:
                    num_mlp_layers, mlp_hidden_dim = 5, 30
            case "ar-con-iae-cfa":
<<<<<<< HEAD
                raise NotImplementedError
                # optimized for n_z=4
                base_lr = 0.008149533701551434
                loss_weights = dict(
                    mse_z=0.2441078460028391,
                    mse_rec_static=1.0,
                    mse_rec_dynamic=53.342183614739334,
                    beta=0.00021457243252725872,
                    mse_tau_rec=1e1,
                )
                weight_decay = 4.642297296907424e-05
                num_mlp_layers, mlp_hidden_dim = 5, 30
            case "ar-elman-rnn":
                raise NotImplementedError
                # optimized for n_z=4
                base_lr = 0.006923530586011298
                loss_weights = dict(
                    mse_z=0.20223686992178358,
                    mse_rec_static=1.0,
                    mse_rec_dynamic=60.74996073425695,
                    beta=0.0002417917724332947,
                )
                weight_decay = 4.59867549628406e-05
            case "ar-gru-rnn":
                raise NotImplementedError
                # optimized for n_z=4
                base_lr = 0.019842372307125208
                loss_weights = dict(
                    mse_z=0.16620611214172962,
                    mse_rec_static=1.0,
                    mse_rec_dynamic=3.1512643907782274,
                    beta=0.00023992946888229258,
                )
                weight_decay = 2.0100052551831417e-05
            case "ar-cornn":
                raise NotImplementedError
                # optimized for n_z=4
                base_lr = 0.013708056733757825
                loss_weights = dict(
                    mse_z=0.10764849491271784,
                    mse_rec_static=1.0,
                    mse_rec_dynamic=41.87535961465608,
                    beta=0.00011207010422006182,
                )
                weight_decay = 5.5064434667621325e-06
                cornn_gamma, cornn_epsilon = 1.237065995901295, 0.02054193941627336
=======
                # optimized for n_z=4
                base_lr = 0.010754656092162381
                loss_weights = dict(
                    mse_z=0.2678697703682045,
                    mse_rec_static=1.0,
                    mse_rec_dynamic=94.69625942730633,
                    beta=0.00058540004856265,
                    mse_tau_rec=1e1,
                )
                weight_decay = 2.271612879994102e-05
                num_mlp_layers, mlp_hidden_dim = 5, 30
            case "ar-elman-rnn":
                # optimized for n_z=4
                base_lr = 0.0018763341236812678
                loss_weights = dict(
                    mse_z=0.11008600010756936,
                    mse_rec_static=1.0,
                    mse_rec_dynamic=63.41034369539617,
                    beta=0.00010155994014321249,
                )
                weight_decay = 1.5545057591638582e-05
            case "ar-gru-rnn":
                # optimized for n_z=4
                base_lr = 0.018759092183177933
                loss_weights = dict(
                    mse_z=0.36189940167672224,
                    mse_rec_static=1.0,
                    mse_rec_dynamic=8.37449686843681,
                    beta=0.00013130293256147146,
                )
                weight_decay = 3.016471182021465e-05
            case "ar-cornn":
                # optimized for n_z=4
                base_lr = 0.009092269329911869
                loss_weights = dict(
                    mse_z=0.23777524637531147,
                    mse_rec_static=1.0,
                    mse_rec_dynamic=53.59893896721093,
                    beta=0.00040966721384268976,
                )
                weight_decay = 5.169062143268791e-06
                cornn_gamma, cornn_epsilon = 0.49806996377185103, 0.6971087305725828
>>>>>>> 180fa164
            case _:
                raise NotImplementedError(
                    f"{system_type} with dynamics_model_name '{dynamics_model_name}' not implemented yet."
                )

# identify the dynamics_type
dynamics_type = dynamics_model_name.split("-")[0]
assert dynamics_type in [
    "node",
    "discrete",
    "ar",
], f"Unknown dynamics_type: {dynamics_type}"

now = datetime.now()
logdir = (
    Path("logs").resolve()
    / f"{system_type}_dynamics_autoencoder"
    / f"{now:%Y-%m-%d_%H-%M-%S}"
)
logdir.mkdir(parents=True, exist_ok=True)


if __name__ == "__main__":
    # initialize dictionary with experimental results
    zero_array = None
    sweep_results = dict(
        n_z=zero_array,
        seed=zero_array,
        num_trainable_params=dict(
            total=zero_array,
            autoencoder=zero_array,
            dynamics=zero_array,
        ),
        train=dict(
            rmse_rec_static=zero_array,
            rmse_rec_dynamic=zero_array,
            psnr_rec_static=zero_array,
            psnr_rec_dynamic=zero_array,
            ssim_rec_static=zero_array,
            ssim_rec_dynamic=zero_array,
        ),
        test=dict(
            rmse_rec_static=zero_array,
            rmse_rec_dynamic=zero_array,
            psnr_rec_static=zero_array,
            psnr_rec_dynamic=zero_array,
            ssim_rec_static=zero_array,
            ssim_rec_dynamic=zero_array,
        ),
    )
    for n_z in n_z_range:
        for seed in seed_range:
            # initialize the pseudo-random number generator
            rng = random.PRNGKey(seed=seed)
            tf.random.set_seed(seed=seed)

            # specify the folder
            logdir_run = logdir / f"n_z_{n_z}_seed_{seed}"

            if system_type in ["cc", "cs", "pcc_ns-2", "pcc_ns-3", "pcc_ns-4"]:
                dataset_type = "planar_pcs"
            elif system_type in ["single_pendulum", "double_pendulum"]:
                dataset_type = "pendulum"
            elif system_type in [
                "mass_spring_friction",
                "pendulum_friction",
                "double_pendulum_friction",
            ]:
                dataset_type = "toy_physics"
            else:
                raise ValueError(f"Unknown system_type: {system_type}")

            dataset_name_postfix = ""
            if dataset_type == "toy_physics":
                dataset_name_postfix += f"_dt_0_05"
            else:
                dataset_name_postfix += f"_32x32px"
            if long_horizon_dataset and dataset_type != "toy_physics":
                dataset_name_postfix += f"_h-101"

            dataset_name = f"{dataset_type}/{system_type}{dataset_name_postfix}"
            datasets, dataset_info, dataset_metadata = load_dataset(
                dataset_name,
                seed=seed,
                batch_size=batch_size,
                num_epochs=num_epochs,
                normalize=True,
                grayscale=True,
                dataset_type="dm_hamiltonian_dynamics_suite"
                if dataset_type == "toy_physics"
                else "jsrm",
            )
            train_ds, val_ds, test_ds = (
                datasets["train"],
                datasets["val"],
                datasets["test"],
            )

            # extract the robot parameters from the dataset
            robot_params = dataset_metadata.get("system_params", {})
            # size of torques
            n_tau = train_ds.element_spec["tau"].shape[
                -1
            ]  # dimension of the control input=
            # image shape
            img_shape = train_ds.element_spec["rendering_ts"].shape[-3:]  # image shape

            # initialize the neural networks
            if ae_type == "beta_vae":
                autoencoder_model = VAE(
                    latent_dim=n_z, img_shape=img_shape, norm_layer=nn.LayerNorm
                )
            else:
                autoencoder_model = Autoencoder(
                    latent_dim=n_z, img_shape=img_shape, norm_layer=nn.LayerNorm
                )
            if dynamics_model_name in [
                "node-general-mlp",
                "node-mechanical-mlp",
                "node-mechanical-mlp-s",
            ]:
                dynamics_model = MlpOde(
                    latent_dim=n_z,
                    input_dim=n_tau,
                    num_layers=num_mlp_layers,
                    hidden_dim=mlp_hidden_dim,
                    nonlinearity=getattr(nn, mlp_nonlinearity_name),
                    mechanical_system=True
                    if dynamics_model_name.split("-")[1] == "mechanical"
                    else False,
                )
            elif dynamics_model_name == "node-cornn":
                dynamics_model = CornnOde(
                    latent_dim=n_z,
                    input_dim=n_tau,
                    gamma=cornn_gamma,
                    epsilon=cornn_epsilon,
                )
            elif dynamics_model_name in ["node-con", "node-w-con"]:
                dynamics_model = ConOde(
                    latent_dim=n_z,
                    input_dim=n_tau,
                    use_w_coordinates=dynamics_model_name == "node-w-con",
                )
            elif dynamics_model_name in ["node-con-iae", "node-con-iae-s"]:
                dynamics_model = ConIaeOde(
                    latent_dim=n_z,
                    input_dim=n_tau,
                    num_layers=num_mlp_layers,
                    hidden_dim=mlp_hidden_dim,
                )
            elif dynamics_model_name == "node-lnn":
                dynamics_model = LnnOde(
                    latent_dim=n_z,
                    input_dim=n_tau,
                    learn_dissipation=lnn_learn_dissipation,
                    num_layers=num_mlp_layers,
                    hidden_dim=mlp_hidden_dim,
                    nonlinearity=getattr(nn, mlp_nonlinearity_name),
                    diag_shift=diag_shift,
                    diag_eps=diag_eps,
                )
            elif dynamics_model_name in [
                "node-general-lss",
                "node-mechanical-lss",
                "node-hippo-lss",
            ]:
                dynamics_model = LinearStateSpaceOde(
                    latent_dim=n_z,
                    input_dim=n_tau,
                    transition_matrix_init=dynamics_model_name.split("-")[
                        1
                    ],  # "general", "mechanical", or "hippo"
                )
            elif dynamics_model_name == "discrete-mlp":
                dynamics_model = DiscreteMlpDynamics(
                    state_dim=num_past_timesteps * n_z,
                    input_dim=num_past_timesteps * n_tau,
                    output_dim=n_z,
                    dt=dataset_metadata["dt"],
                    num_layers=num_mlp_layers,
                    hidden_dim=mlp_hidden_dim,
                    nonlinearity=getattr(nn, mlp_nonlinearity_name),
                )
            elif dynamics_model_name in ["discrete-elman-rnn", "discrete-gru-rnn"]:
                dynamics_model = DiscreteRnnDynamics(
                    state_dim=num_past_timesteps * n_z,
                    input_dim=num_past_timesteps * n_tau,
                    output_dim=n_z,
                    rnn_method=dynamics_model_name.split("-")[1],  # "elman" or "gru"
                )
            elif dynamics_model_name == "discrete-mamba":
                dynamics_model = DiscreteMambaDynamics(
                    state_dim=num_past_timesteps * n_z,
                    input_dim=num_past_timesteps * n_tau,
                    output_dim=n_z,
                    dt=dataset_metadata["dt"],
                )
            elif dynamics_model_name == "ar-con-iae-cfa":
                dynamics_model = DiscreteConIaeCfaDynamics(
                    latent_dim=n_z,
                    input_dim=n_tau,
                    dt=sim_dt,
                    num_layers=num_mlp_layers,
                    hidden_dim=mlp_hidden_dim,
                )
            elif dynamics_model_name in ["ar-elman-rnn", "ar-gru-rnn"]:
                dynamics_model = DiscreteRnnDynamics(
                    state_dim=2 * n_z,
                    input_dim=n_tau,
                    output_dim=2 * n_z,
                    rnn_method=dynamics_model_name.split("-")[1],  # "elman" or "gru"
                )
            elif dynamics_model_name == "ar-cornn":
                dynamics_model = DiscreteCornn(
                    latent_dim=n_z,
                    input_dim=n_tau,
                    dt=sim_dt,
                    gamma=cornn_gamma,
                    epsilon=cornn_epsilon,
                )
            else:
                raise ValueError(f"Unknown dynamics_model_name: {dynamics_model_name}")
            nn_model = DynamicsAutoencoder(
                autoencoder=autoencoder_model,
                dynamics=dynamics_model,
                dynamics_type=dynamics_type,
                num_past_timesteps=num_past_timesteps,
            )

            # import solver class from diffrax
            # https://stackoverflow.com/questions/6677424/how-do-i-import-variable-packages-in-python-like-using-variable-variables-i
            solver_class = getattr(
                __import__("diffrax", fromlist=[dataset_metadata["solver_class"]]),
                dataset_metadata["solver_class"],
            )

            # call the factory function for the dynamics autoencoder task
            task_callables_train, metrics_collection_cls_train = (
                dynamics_autoencoder.task_factory(
                    system_type,
                    nn_model,
                    ts=dataset_metadata["ts"],
                    sim_dt=sim_dt,
                    loss_weights=loss_weights,
                    ae_type=ae_type,
                    dynamics_type=dynamics_type,
                    start_time_idx=start_time_idx,
                    solver=solver_class(),
                    latent_velocity_source=latent_velocity_source,
                    num_past_timesteps=num_past_timesteps,
                )
            )

            # run the training loop
            print(f"Run training for n_z={n_z}, seed={seed}...")
            (state, train_history, elapsed) = run_training(
                rng=rng,
                train_ds=train_ds,
                val_ds=val_ds,
                task_callables=task_callables_train,
                metrics_collection_cls=metrics_collection_cls_train,
                num_epochs=num_epochs,
                nn_model=nn_model,
                init_fn=nn_model.forward_all_layers,
                base_lr=base_lr,
                warmup_epochs=warmup_epochs,
                weight_decay=weight_decay,
                logdir=logdir_run,
            )
            train_metrics = state.metrics.compute()
            print(
                f"Final training metrics for n_z={n_z}, seed={seed}:\n", train_metrics
            )

            # count the number of trainable parameters
            params_count = count_number_of_trainable_params(state, verbose=False)

            # call the factory function for the dynamics autoencoder task
            task_callables_test, metrics_collection_cls_test = (
                dynamics_autoencoder.task_factory(
                    system_type,
                    nn_model,
                    ts=dataset_metadata["ts"],
                    sim_dt=sim_dt,
                    loss_weights=loss_weights,
                    ae_type=ae_type,
                    dynamics_type=dynamics_type,
                    start_time_idx=start_time_idx,
                    solver=solver_class(),
                    latent_velocity_source=latent_velocity_source,
                    num_past_timesteps=num_past_timesteps,
                    compute_psnr=True,
                    compute_ssim=True,
                )
            )

            # load the neural network dummy input
            nn_dummy_input = load_dummy_neural_network_input(
                test_ds, task_callables_test
            )
            # load the training state from the checkpoint directory
            state = restore_train_state(
                rng=rng,
                ckpt_dir=logdir_run,
                nn_model=nn_model,
                nn_dummy_input=nn_dummy_input,
                metrics_collection_cls=metrics_collection_cls_test,
                init_fn=nn_model.forward_all_layers,
            )

            print(f"Run testing for n_z={n_z}, seed={seed}...")
            state, test_history = run_eval(test_ds, state, task_callables_test)
            test_metrics = state.metrics.compute()
            print(
                "\n"
                f"Final test metrics for n_z={n_z}, seed={seed}:\n"
                f"rmse_rec_static={test_metrics['rmse_rec_static']:.4f}, "
                f"rmse_rec_dynamic={test_metrics['rmse_rec_dynamic']:.4f}, "
                f"psnr_rec_static={test_metrics['psnr_rec_static']:.4f}, "
                f"psnr_rec_dynamic={test_metrics['psnr_rec_dynamic']:.4f}, "
                f"ssim_rec_static={test_metrics['ssim_rec_static']:.4f}, "
                f"ssim_rec_dynamic={test_metrics['ssim_rec_dynamic']:.4f}"
            )

            # update sweep results
            sweep_results["n_z"] = concat_or_none(
                sweep_results["n_z"], onp.array(n_z)[None, ...], axis=0
            )
            sweep_results["seed"] = concat_or_none(
                sweep_results["seed"], onp.array(seed)[None, ...], axis=0
            )
            sweep_results["num_trainable_params"]["total"] = concat_or_none(
                sweep_results["num_trainable_params"]["total"],
                onp.array(params_count["total"])[None, ...],
                axis=0,
            )
            sweep_results["num_trainable_params"]["autoencoder"] = concat_or_none(
                sweep_results["num_trainable_params"]["autoencoder"],
                onp.array(params_count["autoencoder"])[None, ...],
                axis=0,
            )
            sweep_results["num_trainable_params"]["dynamics"] = concat_or_none(
                sweep_results["num_trainable_params"]["dynamics"],
                onp.array(params_count["dynamics"])[None, ...],
                axis=0,
            )
            sweep_results["train"]["rmse_rec_static"] = concat_or_none(
                sweep_results["train"]["rmse_rec_static"],
                train_metrics["rmse_rec_static"][None, ...],
                axis=0,
            )
            sweep_results["train"]["rmse_rec_dynamic"] = concat_or_none(
                sweep_results["train"]["rmse_rec_dynamic"],
                train_metrics["rmse_rec_dynamic"][None, ...],
                axis=0,
            )
            sweep_results["test"]["rmse_rec_static"] = concat_or_none(
                sweep_results["test"]["rmse_rec_static"],
                test_metrics["rmse_rec_static"][None, ...],
                axis=0,
            )
            sweep_results["test"]["rmse_rec_dynamic"] = concat_or_none(
                sweep_results["test"]["rmse_rec_dynamic"],
                test_metrics["rmse_rec_dynamic"][None, ...],
                axis=0,
            )
            sweep_results["test"]["psnr_rec_static"] = concat_or_none(
                sweep_results["test"]["psnr_rec_static"],
                test_metrics["psnr_rec_static"][None, ...],
                axis=0,
            )
            sweep_results["test"]["psnr_rec_dynamic"] = concat_or_none(
                sweep_results["test"]["psnr_rec_dynamic"],
                test_metrics["psnr_rec_dynamic"][None, ...],
                axis=0,
            )
            sweep_results["test"]["ssim_rec_static"] = concat_or_none(
                sweep_results["test"]["ssim_rec_static"],
                test_metrics["ssim_rec_static"][None, ...],
                axis=0,
            )
            sweep_results["test"]["ssim_rec_dynamic"] = concat_or_none(
                sweep_results["test"]["ssim_rec_dynamic"],
                test_metrics["ssim_rec_dynamic"][None, ...],
                axis=0,
            )

            # save the experimental results
            with open(logdir / "sweep_results.dill", "wb") as f:
                dill.dump(sweep_results, f)<|MERGE_RESOLUTION|>--- conflicted
+++ resolved
@@ -496,13 +496,8 @@
                 raise NotImplementedError(
                     f"{system_type} with dynamics_model_name '{dynamics_model_name}' not implemented yet."
                 )
-<<<<<<< HEAD
-    case "double_pendulum_friction":
-        batch_size = 10
-=======
     case "pendulum_friction":
         batch_size = 30
->>>>>>> 180fa164
         num_epochs = 150
         match dynamics_model_name:
             case "node-general-mlp" | "node-general-mlp-s":
@@ -538,7 +533,104 @@
                     num_mlp_layers, mlp_hidden_dim = 5, 30
                 mlp_nonlinearity_name = "tanh"
             case "node-con-iae" | "node-con-iae-s":
-<<<<<<< HEAD
+                # optimized for n_z=4
+                base_lr = 0.011064147131784937
+                loss_weights = dict(
+                    mse_z=0.32103670208740176,
+                    mse_rec_static=1.0,
+                    mse_rec_dynamic=96.75643936202472,
+                    beta=0.0003362481655813636,
+                    mse_tau_rec=5e1,
+                )
+                weight_decay = 7.422752602130393e-06
+                if dynamics_model_name == "node-con-iae-s":
+                    num_mlp_layers, mlp_hidden_dim = 2, 12
+                else:
+                    num_mlp_layers, mlp_hidden_dim = 5, 30
+            case "ar-con-iae-cfa":
+                # optimized for n_z=4
+                base_lr = 0.010754656092162381
+                loss_weights = dict(
+                    mse_z=0.2678697703682045,
+                    mse_rec_static=1.0,
+                    mse_rec_dynamic=94.69625942730633,
+                    beta=0.00058540004856265,
+                    mse_tau_rec=1e1,
+                )
+                weight_decay = 2.271612879994102e-05
+                num_mlp_layers, mlp_hidden_dim = 5, 30
+            case "ar-elman-rnn":
+                # optimized for n_z=4
+                base_lr = 0.0018763341236812678
+                loss_weights = dict(
+                    mse_z=0.11008600010756936,
+                    mse_rec_static=1.0,
+                    mse_rec_dynamic=63.41034369539617,
+                    beta=0.00010155994014321249,
+                )
+                weight_decay = 1.5545057591638582e-05
+            case "ar-gru-rnn":
+                # optimized for n_z=4
+                base_lr = 0.018759092183177933
+                loss_weights = dict(
+                    mse_z=0.36189940167672224,
+                    mse_rec_static=1.0,
+                    mse_rec_dynamic=8.37449686843681,
+                    beta=0.00013130293256147146,
+                )
+                weight_decay = 3.016471182021465e-05
+            case "ar-cornn":
+                # optimized for n_z=4
+                base_lr = 0.009092269329911869
+                loss_weights = dict(
+                    mse_z=0.23777524637531147,
+                    mse_rec_static=1.0,
+                    mse_rec_dynamic=53.59893896721093,
+                    beta=0.00040966721384268976,
+                )
+                weight_decay = 5.169062143268791e-06
+                cornn_gamma, cornn_epsilon = 0.49806996377185103, 0.6971087305725828
+            case _:
+                raise NotImplementedError(
+                    f"{system_type} with dynamics_model_name '{dynamics_model_name}' not implemented yet."
+                )
+    case "double_pendulum_friction":
+        batch_size = 10
+        num_epochs = 150
+        match dynamics_model_name:
+            case "node-general-mlp" | "node-general-mlp-s":
+                raise NotImplementedError
+                # optimized for "node-general-mlp at n_z=4
+                base_lr = 0.008339693008588403
+                loss_weights = dict(
+                    mse_z=0.24775689453393362,
+                    mse_rec_static=1.0,
+                    mse_rec_dynamic=1.6087813703182756,
+                    beta=0.00029500997565894957,
+                )
+                weight_decay = 1.540880150677294e-05
+                if dynamics_model_name == "node-general-mlp-s":
+                    num_mlp_layers, mlp_hidden_dim = 2, 12
+                else:
+                    num_mlp_layers, mlp_hidden_dim = 5, 30
+                mlp_nonlinearity_name = "tanh"
+            case "node-mechanical-mlp" | "node-mechanical-mlp-s":
+                raise NotImplementedError
+                # optimized for n_z=4
+                base_lr = 0.006361540670994402
+                loss_weights = dict(
+                    mse_z=0.26781601891445145,
+                    mse_rec_static=1.0,
+                    mse_rec_dynamic=17.134364197119655,
+                    beta=0.0004806404295331634,
+                )
+                weight_decay = 4.3925638476059976e-05
+                if dynamics_model_name == "node-mechanical-mlp-s":
+                    num_mlp_layers, mlp_hidden_dim = 2, 12
+                else:
+                    num_mlp_layers, mlp_hidden_dim = 5, 30
+                mlp_nonlinearity_name = "tanh"
+            case "node-con-iae" | "node-con-iae-s":
                 raise NotImplementedError
                 # optimized for n_z=4
                 base_lr = 0.0056545951636144485
@@ -552,24 +644,11 @@
                     mse_tau_rec=5e1,
                 )
                 weight_decay = 7.226705864423811e-06
-=======
-                # optimized for n_z=4
-                base_lr = 0.011064147131784937
-                loss_weights = dict(
-                    mse_z=0.32103670208740176,
-                    mse_rec_static=1.0,
-                    mse_rec_dynamic=96.75643936202472,
-                    beta=0.0003362481655813636,
-                    mse_tau_rec=5e1,
-                )
-                weight_decay = 7.422752602130393e-06
->>>>>>> 180fa164
                 if dynamics_model_name == "node-con-iae-s":
                     num_mlp_layers, mlp_hidden_dim = 2, 12
                 else:
                     num_mlp_layers, mlp_hidden_dim = 5, 30
             case "ar-con-iae-cfa":
-<<<<<<< HEAD
                 raise NotImplementedError
                 # optimized for n_z=4
                 base_lr = 0.008149533701551434
@@ -616,50 +695,6 @@
                 )
                 weight_decay = 5.5064434667621325e-06
                 cornn_gamma, cornn_epsilon = 1.237065995901295, 0.02054193941627336
-=======
-                # optimized for n_z=4
-                base_lr = 0.010754656092162381
-                loss_weights = dict(
-                    mse_z=0.2678697703682045,
-                    mse_rec_static=1.0,
-                    mse_rec_dynamic=94.69625942730633,
-                    beta=0.00058540004856265,
-                    mse_tau_rec=1e1,
-                )
-                weight_decay = 2.271612879994102e-05
-                num_mlp_layers, mlp_hidden_dim = 5, 30
-            case "ar-elman-rnn":
-                # optimized for n_z=4
-                base_lr = 0.0018763341236812678
-                loss_weights = dict(
-                    mse_z=0.11008600010756936,
-                    mse_rec_static=1.0,
-                    mse_rec_dynamic=63.41034369539617,
-                    beta=0.00010155994014321249,
-                )
-                weight_decay = 1.5545057591638582e-05
-            case "ar-gru-rnn":
-                # optimized for n_z=4
-                base_lr = 0.018759092183177933
-                loss_weights = dict(
-                    mse_z=0.36189940167672224,
-                    mse_rec_static=1.0,
-                    mse_rec_dynamic=8.37449686843681,
-                    beta=0.00013130293256147146,
-                )
-                weight_decay = 3.016471182021465e-05
-            case "ar-cornn":
-                # optimized for n_z=4
-                base_lr = 0.009092269329911869
-                loss_weights = dict(
-                    mse_z=0.23777524637531147,
-                    mse_rec_static=1.0,
-                    mse_rec_dynamic=53.59893896721093,
-                    beta=0.00040966721384268976,
-                )
-                weight_decay = 5.169062143268791e-06
-                cornn_gamma, cornn_epsilon = 0.49806996377185103, 0.6971087305725828
->>>>>>> 180fa164
             case _:
                 raise NotImplementedError(
                     f"{system_type} with dynamics_model_name '{dynamics_model_name}' not implemented yet."
