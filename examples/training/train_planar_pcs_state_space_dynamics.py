from datetime import datetime
import flax.linen as nn
from jax import config as jax_config

jax_config.update("jax_enable_x64", True)
from jax import random
import jax.numpy as jnp
import jsrm
from jsrm.systems import planar_pcs
from pathlib import Path
import tensorflow as tf

# jax_config.update("jax_platform_name", "cpu")  # set default device to 'cpu'

from src.models.discrete_forward_dynamics import DiscreteMlpDynamics
from src.models.neural_odes import ConOde, CornnOde, LnnOde, LinearStateSpaceOde, MlpOde
from src.tasks import state_space_dynamics
from src.training.dataset_utils import load_dataset
from src.training.loops import run_training

# prevent tensorflow from loading everything onto the GPU, as we don't have enough memory for that
tf.config.experimental.set_visible_devices([], "GPU")

# initialize the pseudo-random number generator
seed = 0
rng = random.PRNGKey(seed=seed)
tf.random.set_seed(seed=seed)

system_type = "pcc_ns-2"
# dynamics_model_name in ["node-general-mlp", "node-mechanical-mlp", "node-cornn", "node-con", "node-lnn", "node-hippo-lss", "discrete-mlp"]
dynamics_model_name = "discrete-mlp"

batch_size = 100
num_epochs = 50
warmup_epochs = 5
start_time_idx = 0

base_lr = 0.0
loss_weights = dict(
    mse_q=0.0,
    mse_q_d=1.0,
)
weight_decay = 0.0
num_mlp_layers, mlp_hidden_dim, mlp_nonlinearity_name = 4, 20, "leaky_relu"
cornn_gamma, cornn_epsilon = 1.0, 1.0

if dynamics_model_name in ["node-mechanical-mlp"]:
    base_lr = 0.03323371435041385
    loss_weights = dict(
        mse_q=0.0003462995467520171,
        mse_q_d=1.0,
    )
    weight_decay = 1.8252275472841628e-05
    num_mlp_layers = 3
    mlp_hidden_dim = 81
    mlp_nonlinearity_name = "selu"
elif dynamics_model_name == "node-lnn":
    base_lr = 0.014497133990714495
    loss_weights = dict(
        mse_q=0.9347261979172878,
        mse_q_d=1.0,
    )
    weight_decay = 5.4840283002626335e-05
    num_mlp_layers = 5
    mlp_hidden_dim = 15
    mlp_nonlinearity_name = "elu"
    diag_shift, diag_eps = 8.271283131006865e-05, 0.005847971857910474
<<<<<<< HEAD
elif dynamics_model_name == "discrete-mlp":
    base_lr = 0.0001
    loss_weights = dict(
        mse_q=0.0,
        mse_q_d=1.0,
    )
    weight_decay = 0.0
    num_mlp_layers = 5
    mlp_hidden_dim = 20
    mlp_nonlinearity_name = "leaky_relu"
=======
elif dynamics_model_name == "node-con":
    base_lr = 0.05464221872891958
    loss_weights = dict(
        mse_q=0.0003253194073232259,
        mse_q_d=1.0,
    )
    weight_decay = 0.00019740817308270745
    nonlinearity_name = "sigmoid"
    diag_shift, diag_eps = 7.892200115980268e-06, 1.3090986307629387e-06
>>>>>>> e6018fbe
else:
    raise NotImplementedError(f"Unknown dynamics_model_name: {dynamics_model_name}")

# identify the number of segments
if system_type == "cc":
    num_segments = 1
elif system_type.split("_")[0] == "pcc":
    num_segments = int(system_type.split("-")[-1])
else:
    raise ValueError(f"Unknown system_type: {system_type}")
print(f"Number of segments: {num_segments}")

# identify the dynamics_type
dynamics_type = dynamics_model_name.split("-")[0]
assert dynamics_type in ["node", "discrete"], f"Unknown dynamics_type: {dynamics_type}"

now = datetime.now()
logdir = (
    Path("logs").resolve()
    / f"{system_type}_state_space_dynamics"
    / f"{now:%Y-%m-%d_%H-%M-%S}"
)
logdir.mkdir(parents=True, exist_ok=True)

sym_exp_filepath = (
    Path(jsrm.__file__).parent
    / "symbolic_expressions"
    / f"planar_pcs_ns-{num_segments}.dill"
)

if __name__ == "__main__":
    datasets, dataset_info, dataset_metadata = load_dataset(
        f"planar_pcs/{system_type}_32x32px",
        seed=seed,
        batch_size=batch_size,
        normalize=True,
        grayscale=True,
    )
    train_ds, val_ds, test_ds = datasets["train"], datasets["val"], datasets["test"]

    # extract the robot parameters from the dataset
    robot_params = dataset_metadata["system_params"]
    print(f"Robot parameters: {robot_params}")
    print("Strain selector:", dataset_metadata["strain_selector"])
    # dimension of the configuration space
    n_q = train_ds.element_spec["x_ts"].shape[-1] // 2
    # dimension of the control input
    n_tau = train_ds.element_spec["tau"].shape[-1]

    # get the dynamics function
    strain_basis, forward_kinematics_fn, dynamical_matrices_fn = planar_pcs.factory(
        sym_exp_filepath, strain_selector=dataset_metadata["strain_selector"]
    )

    if dynamics_model_name in ["node-general-mlp", "node-mechanical-mlp"]:
        nn_model = MlpOde(
            latent_dim=n_q,
            input_dim=n_tau,
            num_layers=num_mlp_layers,
            hidden_dim=mlp_hidden_dim,
            nonlinearity=getattr(nn, mlp_nonlinearity_name),
            mechanical_system=True
            if dynamics_model_name == "node-mechanical-mlp"
            else False,
        )
    elif dynamics_model_name == "node-cornn":
        nn_model = CornnOde(
            latent_dim=n_q,
            input_dim=n_tau,
            gamma=cornn_gamma,
            epsilon=cornn_epsilon,
            nonlinearity=getattr(nn, mlp_nonlinearity_name),
        )
    elif dynamics_model_name == "node-con":
        nn_model = ConOde(
            latent_dim=n_q,
            input_dim=n_tau,
            nonlinearity=getattr(nn, nonlinearity_name),
            diag_shift=diag_shift,
            diag_eps=diag_eps,
        )
    elif dynamics_model_name == "node-lnn":
        nn_model = LnnOde(
            latent_dim=n_q,
            input_dim=n_tau,
            learn_dissipation=True,
            num_layers=num_mlp_layers,
            hidden_dim=mlp_hidden_dim,
            nonlinearity=getattr(nn, mlp_nonlinearity_name),
            diag_shift=diag_shift,
            diag_eps=diag_eps,
        )
    elif dynamics_model_name in [
        "node-general-lss",
        "node-mechanical-lss",
        "node-hippo-lss",
    ]:
        nn_model = LinearStateSpaceOde(
            latent_dim=n_q,
            input_dim=n_tau,
            transition_matrix_init=dynamics_model_name.split("-")[
                1
            ],  # "general", "mechanical", or "hippo"
        )
    elif dynamics_model_name == "discrete-mlp":
        nn_model = DiscreteMlpDynamics(
            input_dim=n_tau,
            output_dim=2*n_q,
            dt=dataset_metadata["dt"],
            num_layers=num_mlp_layers,
            hidden_dim=mlp_hidden_dim,
            nonlinearity=getattr(nn, mlp_nonlinearity_name),
        )
    else:
        raise ValueError(f"Unknown dynamics_model_name: {dynamics_model_name}")

    # import solver class from diffrax
    # https://stackoverflow.com/questions/6677424/how-do-i-import-variable-packages-in-python-like-using-variable-variables-i
    solver_class = getattr(
        __import__("diffrax", fromlist=[dataset_metadata["solver_class"]]),
        dataset_metadata["solver_class"],
    )

    # call the factory function for the state space dynamics task
    task_callables, metrics_collection_cls = state_space_dynamics.task_factory(
        system_type,
        ts=dataset_metadata["ts"],
        sim_dt=jnp.min(jnp.diff(dataset_metadata["ts"])).item() / 4,
        x0_min=dataset_metadata["x0_min"],
        x0_max=dataset_metadata["x0_max"],
        loss_weights=loss_weights,
        dynamics_type=dynamics_type,
        nn_model=nn_model,
        normalize_loss=True,
        solver=solver_class(),
        start_time_idx=start_time_idx,
    )

    # run the training loop
    print("Run training...")
    (state, train_history, elapsed) = run_training(
        rng=rng,
        train_ds=train_ds,
        val_ds=val_ds,
        task_callables=task_callables,
        metrics_collection_cls=metrics_collection_cls,
        num_epochs=num_epochs,
        nn_model=nn_model,
        base_lr=base_lr,
        warmup_epochs=warmup_epochs,
        weight_decay=weight_decay,
        logdir=logdir,
    )
    print("Final training metrics:\n", state.metrics.compute())<|MERGE_RESOLUTION|>--- conflicted
+++ resolved
@@ -65,7 +65,15 @@
     mlp_hidden_dim = 15
     mlp_nonlinearity_name = "elu"
     diag_shift, diag_eps = 8.271283131006865e-05, 0.005847971857910474
-<<<<<<< HEAD
+elif dynamics_model_name == "node-con":
+    base_lr = 0.05464221872891958
+    loss_weights = dict(
+        mse_q=0.0003253194073232259,
+        mse_q_d=1.0,
+    )
+    weight_decay = 0.00019740817308270745
+    nonlinearity_name = "sigmoid"
+    diag_shift, diag_eps = 7.892200115980268e-06, 1.3090986307629387e-06
 elif dynamics_model_name == "discrete-mlp":
     base_lr = 0.0001
     loss_weights = dict(
@@ -76,17 +84,6 @@
     num_mlp_layers = 5
     mlp_hidden_dim = 20
     mlp_nonlinearity_name = "leaky_relu"
-=======
-elif dynamics_model_name == "node-con":
-    base_lr = 0.05464221872891958
-    loss_weights = dict(
-        mse_q=0.0003253194073232259,
-        mse_q_d=1.0,
-    )
-    weight_decay = 0.00019740817308270745
-    nonlinearity_name = "sigmoid"
-    diag_shift, diag_eps = 7.892200115980268e-06, 1.3090986307629387e-06
->>>>>>> e6018fbe
 else:
     raise NotImplementedError(f"Unknown dynamics_model_name: {dynamics_model_name}")
 
