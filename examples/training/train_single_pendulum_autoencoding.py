--- conflicted
+++ resolved
@@ -26,28 +26,18 @@
 normalize_latent_space = True
 num_epochs = 50
 
-<<<<<<< HEAD
+rec_loss_type = "mse"
 weight_decay = 0.0
-=======
-rec_loss_type = "mse"
->>>>>>> bd26f521
 if ae_type == "wae":
     batch_size = 15
     loss_weights = dict(mse_q=0.0, mse_rec=5.0, mmd=1e-1)
     base_lr = 5e-3
     warmup_epochs = 5
 elif ae_type == "beta_vae":
-<<<<<<< HEAD
     batch_size = 100
     loss_weights = dict(mse_q=0.0, mse_rec=5.0, beta=0.0015959075911339338)
     base_lr = 0.0017816432475353742
     num_epochs = 100
-=======
-    batch_size = 15
-    rec_loss_type = "bce"
-    loss_weights = dict(mse_q=0.0, bce_rec=1.0, beta=1e-2)
-    base_lr = 1e-2
->>>>>>> bd26f521
     warmup_epochs = 5
     weight_decay = 0.00013340009869730542
 else:
@@ -87,12 +77,8 @@
         nn_model,
         loss_weights=loss_weights,
         normalize_latent_space=normalize_latent_space,
-<<<<<<< HEAD
-        # weight_on_foreground=0.15,
-=======
         rec_loss_type=rec_loss_type,
         # weight_on_foreground=0.15,
->>>>>>> bd26f521
         ae_type=ae_type,
         eval=False,
     )
